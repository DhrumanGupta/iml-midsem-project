import sys
<<<<<<< HEAD

import numpy as np
import pandas as pd
from dataset.data_loader import load_data
from dataset.dataset import FEATURE_SIZE, SimulationDataset
from logger import logger
import importlib

TRAIN_MODEL = True
IS_DELTAS = False
MODEL_TO_LOAD = "model_1.pth"
EPOCHS = 5
AUTOREGRESSIVE = False
BATCH_SIZE = 512


models_dict = {}
for item in os.listdir(os.path.dirname(__file__)):
    model_dir = os.path.join(os.path.dirname(__file__), item)
    init_file = os.path.join(model_dir, "__init__.py")

    # Check if it's a directory with an __init__.py file (a proper module)
    if os.path.isdir(model_dir) and os.path.isfile(init_file) and item != "__pycache__":
        try:
            # Import the module dynamically
            model_module = importlib.import_module(f"models.{item}")
            # Check if it has the required attributes
            required_attrs = [
                "Model",
                "IS_PYTORCH",
                "save_model",
                "load_model",
                "train_model",
                "predict",
            ]
            if all(hasattr(model_module, attr) for attr in required_attrs):
                models_dict[item] = model_module
                # print(f"Discovered model: {item}")
        except (ImportError, AttributeError) as e:
            print(f"Skipping {item}: {e}")


def plot_for_model(model, model_instance):
    split_info = np.load(
        os.path.join("dataset", "split_indices.npy"), allow_pickle=True
    ).item()
    for type in ["train", "test"]:
        print(f'\nPlotting for "{type}"')
        test_idx = np.array(split_info[type])[0]

        # Load the test data
        test_df = pd.read_csv(
            os.path.join("dataset", "processed_data", f"{test_idx + 1}.csv")
        )

        # print(test_df.head())

        data_loader = SimulationDataset(test_df)
        # dynamic, fixed
        sir = [data_loader[0][0]]

        last_school = 0
        last_work = 0

        for i in range(150):
            _, x_intervention, x_static, label = data_loader[i]
            x_sir = sir[-1]
            curr_school = x_intervention[0]
            curr_work = x_intervention[1]

            if curr_school != last_school:
                print(f"[{i}] School changed from {last_school} to {curr_school}")
                last_school = curr_school

            if curr_work != last_work:
                print(f"[{i}] Work changed from {last_work} to {curr_work}")
                last_work = curr_work


            outputs: np.ndarray = model.predict(
                model_instance,
                np.array([x_sir]),
                np.array([x_intervention]),
                np.array([x_static]),
            )

            if IS_DELTAS:
                outputs = outputs + np.array([x_sir])

            sir.append(outputs[0])

        sir.pop(0)
        sir_array = np.vstack(sir)

        # print(sir_array)

        # Plot the data
        import matplotlib.pyplot as plt

        # Plot each column of the SIR data
        # Sir is a list of numpy arrays
        # Each numpy array has shape (6)
        # Plot each column as a separate line
        # students_infected = 1
        # adults_infected = 4

        # print(sir_array[:, 0])

        plt.figure(figsize=(10, 10))

        plt.subplot(2, 1, 1)
        plt.plot(
            sir_array[:, 0],
            label="Susceptible - Predicted",
            color="blue",
            alpha=0.5,
            linestyle="--",
        )
        plt.plot(
            test_df["S_Students"],
            label="Susceptible - Real",
            color="blue",
            alpha=0.5,
        )

        plt.plot(
            sir_array[:, 1],
            label="Infected - Predicted",
            color="red",
            alpha=0.5,
            linestyle="--",
        )
        plt.plot(
            test_df["I_Students"],
            label="Infected - Real",
            color="red",
            alpha=0.5,
        )

        plt.plot(
            sir_array[:, 2],
            label="Recovered - Predicted",
            color="green",
            alpha=0.5,
            linestyle="--",
        )
        plt.plot(
            test_df["R_Students"],
            label="Recovered - Real",
            color="darkgreen",
            alpha=0.5,
        )

        plt.title("Student Population SIR Model")
        plt.xlabel("Time Steps")
        plt.ylabel("Ratio")
        # plt.legend()
        plt.grid(True)

        # Plot adult ratios
        plt.subplot(2, 1, 2)
        plt.plot(
            sir_array[:, 3],
            label="Susceptible - Predicted",
            color="blue",
            alpha=0.5,
            linestyle="--",
        )
        plt.plot(
            test_df["S_Adults"],
            label="Susceptible - Real",
            color="blue",
            alpha=0.5,
        )

        plt.plot(
            sir_array[:, 4],
            label="Infected - Predicted",
            color="red",
            alpha=0.5,
            linestyle="--",
        )
        plt.plot(
            test_df["I_Adults"],
            label="Infected - Real",
            color="red",
            alpha=0.5,
        )

        plt.plot(
            sir_array[:, 5],
            label="Recovered - Predicted",
            color="green",
            alpha=0.5,
            linestyle="--",
        )
        plt.plot(
            test_df["R_Adults"],
            label="Recovered - Real",
            color="green",
            alpha=0.5,
        )

        plt.title("Adult Population SIR Model")
        plt.xlabel("Time Steps")
        plt.ylabel("Ratio")
        # plt.legend()
        plt.tight_layout()
        plt.grid(True)

        # Get next index which is not taken
        idx = 0
        postfix = "deltas" if IS_DELTAS else "absolute"
        directory = f"plots/{model_name}/{postfix}"
        os.makedirs(directory, exist_ok=True)
        while os.path.exists(f"{directory}/plot_{idx}_{type}.png"):
            idx += 1

        plt.savefig(f"{directory}/plot_{idx}_{type}.png")

        plt.cla()
        plt.clf()

        # plt.show()


def evaluate_model(model, model_instance):
    # Load the test indices.
    test_ids = np.load(
        os.path.join("dataset", "split_indices.npy"), allow_pickle=True
    ).item()["test"]

    # Load all test datasets and create a list of SimulationDataset instances.
    data_loaders = []
    for test_id in test_ids:
        test_df = pd.read_csv(
            os.path.join("dataset", "processed_data", f"{test_id + 1}.csv")
        )
        data_loaders.append(SimulationDataset(test_df))

    # Assume all datasets have the same length (150 steps)
    T = 150
    n_tests = len(data_loaders)

    # Initialize current SIR states for each test dataset.
    current_sirs = []
    for loader in data_loaders:
        # loader[0] returns a tuple; the first element is the initial SIR.
        s, _, _, _ = loader[0]
        current_sirs.append(s)
    current_sirs = np.array(current_sirs)  # shape: (n_tests, sir_dim)

    total_loss = 0

    # Run the simulation for T steps.
    for i in range(T):
        interventions = []
        statics = []
        labels = []
        for loader in data_loaders:
            # Each loader[i] returns: (current SIR, x_intervention, x_static, label)
            _, x_intervention, x_static, label = loader[i]
            interventions.append(x_intervention)
            statics.append(x_static)
            labels.append(label)

        # Convert lists to numpy arrays for batch processing.
        interventions = np.array(interventions)
        statics = np.array(statics)

        # Predict one step for all test datasets at once.
        outputs = model.predict(
            model_instance,
            np.array(current_sirs),  # current SIR states for the batch
            interventions,
            statics,
        )

        # If working with deltas, add the current state.
        if IS_DELTAS:
            outputs = outputs + current_sirs

        # Compute the MSE for this step across all test datasets.
        labels_array = np.array(labels)
        mse = np.sum((outputs - labels_array) ** 2)
        total_loss += mse

        # Update the current states.
        current_sirs = outputs

    return total_loss / (150 * len(data_loaders) * 6)


def main(model_name):
    model = models_dict[model_name]

    train_loader, val_loader, test_loader = load_data(
        batch_size=BATCH_SIZE,
        pytorch=model.IS_PYTORCH,
        is_deltas=IS_DELTAS,
        sequence_length=150 if AUTOREGRESSIVE else 1,
    )

    model_instance = model.Model(input_size=FEATURE_SIZE, is_deltas=IS_DELTAS)

    if not os.path.exists(f"models/{model_name}/checkpoints"):
        os.makedirs(f"models/{model_name}/checkpoints")

    if not TRAIN_MODEL:
        model.load_model(
            model_instance, f"models/{model_name}/checkpoints/{MODEL_TO_LOAD}"
        )
    else:
        for avg_train_loss, avg_val_loss, epoch in model.train_model(
            model_instance, train_loader, val_loader, EPOCHS
        ):
            logger.info(
                f"Epoch {epoch+1}/{EPOCHS} - Train Loss: {avg_train_loss:.4f} - Val Loss: {avg_val_loss:.4f}"
            )

            model.save_model(
                model_instance, f"models/{model_name}/checkpoints/model_{epoch+1}.pth"
            )

    plot_for_model(model, model_instance)

    loss = evaluate_model(model, model_instance)
    logger.info(
        f"Test Loss for {model_name} ({'deltas' if IS_DELTAS else 'absolute'}): {loss}"
    )

=======
from .main import main
>>>>>>> 774d2b16

if __name__ == "__main__":
    if len(sys.argv) < 2:
        print("Usage: python __main__.py <model_name>")
        sys.exit(1)

    model_name = sys.argv[1]

    main(model_name)<|MERGE_RESOLUTION|>--- conflicted
+++ resolved
@@ -1,339 +1,5 @@
 import sys
-<<<<<<< HEAD
-
-import numpy as np
-import pandas as pd
-from dataset.data_loader import load_data
-from dataset.dataset import FEATURE_SIZE, SimulationDataset
-from logger import logger
-import importlib
-
-TRAIN_MODEL = True
-IS_DELTAS = False
-MODEL_TO_LOAD = "model_1.pth"
-EPOCHS = 5
-AUTOREGRESSIVE = False
-BATCH_SIZE = 512
-
-
-models_dict = {}
-for item in os.listdir(os.path.dirname(__file__)):
-    model_dir = os.path.join(os.path.dirname(__file__), item)
-    init_file = os.path.join(model_dir, "__init__.py")
-
-    # Check if it's a directory with an __init__.py file (a proper module)
-    if os.path.isdir(model_dir) and os.path.isfile(init_file) and item != "__pycache__":
-        try:
-            # Import the module dynamically
-            model_module = importlib.import_module(f"models.{item}")
-            # Check if it has the required attributes
-            required_attrs = [
-                "Model",
-                "IS_PYTORCH",
-                "save_model",
-                "load_model",
-                "train_model",
-                "predict",
-            ]
-            if all(hasattr(model_module, attr) for attr in required_attrs):
-                models_dict[item] = model_module
-                # print(f"Discovered model: {item}")
-        except (ImportError, AttributeError) as e:
-            print(f"Skipping {item}: {e}")
-
-
-def plot_for_model(model, model_instance):
-    split_info = np.load(
-        os.path.join("dataset", "split_indices.npy"), allow_pickle=True
-    ).item()
-    for type in ["train", "test"]:
-        print(f'\nPlotting for "{type}"')
-        test_idx = np.array(split_info[type])[0]
-
-        # Load the test data
-        test_df = pd.read_csv(
-            os.path.join("dataset", "processed_data", f"{test_idx + 1}.csv")
-        )
-
-        # print(test_df.head())
-
-        data_loader = SimulationDataset(test_df)
-        # dynamic, fixed
-        sir = [data_loader[0][0]]
-
-        last_school = 0
-        last_work = 0
-
-        for i in range(150):
-            _, x_intervention, x_static, label = data_loader[i]
-            x_sir = sir[-1]
-            curr_school = x_intervention[0]
-            curr_work = x_intervention[1]
-
-            if curr_school != last_school:
-                print(f"[{i}] School changed from {last_school} to {curr_school}")
-                last_school = curr_school
-
-            if curr_work != last_work:
-                print(f"[{i}] Work changed from {last_work} to {curr_work}")
-                last_work = curr_work
-
-
-            outputs: np.ndarray = model.predict(
-                model_instance,
-                np.array([x_sir]),
-                np.array([x_intervention]),
-                np.array([x_static]),
-            )
-
-            if IS_DELTAS:
-                outputs = outputs + np.array([x_sir])
-
-            sir.append(outputs[0])
-
-        sir.pop(0)
-        sir_array = np.vstack(sir)
-
-        # print(sir_array)
-
-        # Plot the data
-        import matplotlib.pyplot as plt
-
-        # Plot each column of the SIR data
-        # Sir is a list of numpy arrays
-        # Each numpy array has shape (6)
-        # Plot each column as a separate line
-        # students_infected = 1
-        # adults_infected = 4
-
-        # print(sir_array[:, 0])
-
-        plt.figure(figsize=(10, 10))
-
-        plt.subplot(2, 1, 1)
-        plt.plot(
-            sir_array[:, 0],
-            label="Susceptible - Predicted",
-            color="blue",
-            alpha=0.5,
-            linestyle="--",
-        )
-        plt.plot(
-            test_df["S_Students"],
-            label="Susceptible - Real",
-            color="blue",
-            alpha=0.5,
-        )
-
-        plt.plot(
-            sir_array[:, 1],
-            label="Infected - Predicted",
-            color="red",
-            alpha=0.5,
-            linestyle="--",
-        )
-        plt.plot(
-            test_df["I_Students"],
-            label="Infected - Real",
-            color="red",
-            alpha=0.5,
-        )
-
-        plt.plot(
-            sir_array[:, 2],
-            label="Recovered - Predicted",
-            color="green",
-            alpha=0.5,
-            linestyle="--",
-        )
-        plt.plot(
-            test_df["R_Students"],
-            label="Recovered - Real",
-            color="darkgreen",
-            alpha=0.5,
-        )
-
-        plt.title("Student Population SIR Model")
-        plt.xlabel("Time Steps")
-        plt.ylabel("Ratio")
-        # plt.legend()
-        plt.grid(True)
-
-        # Plot adult ratios
-        plt.subplot(2, 1, 2)
-        plt.plot(
-            sir_array[:, 3],
-            label="Susceptible - Predicted",
-            color="blue",
-            alpha=0.5,
-            linestyle="--",
-        )
-        plt.plot(
-            test_df["S_Adults"],
-            label="Susceptible - Real",
-            color="blue",
-            alpha=0.5,
-        )
-
-        plt.plot(
-            sir_array[:, 4],
-            label="Infected - Predicted",
-            color="red",
-            alpha=0.5,
-            linestyle="--",
-        )
-        plt.plot(
-            test_df["I_Adults"],
-            label="Infected - Real",
-            color="red",
-            alpha=0.5,
-        )
-
-        plt.plot(
-            sir_array[:, 5],
-            label="Recovered - Predicted",
-            color="green",
-            alpha=0.5,
-            linestyle="--",
-        )
-        plt.plot(
-            test_df["R_Adults"],
-            label="Recovered - Real",
-            color="green",
-            alpha=0.5,
-        )
-
-        plt.title("Adult Population SIR Model")
-        plt.xlabel("Time Steps")
-        plt.ylabel("Ratio")
-        # plt.legend()
-        plt.tight_layout()
-        plt.grid(True)
-
-        # Get next index which is not taken
-        idx = 0
-        postfix = "deltas" if IS_DELTAS else "absolute"
-        directory = f"plots/{model_name}/{postfix}"
-        os.makedirs(directory, exist_ok=True)
-        while os.path.exists(f"{directory}/plot_{idx}_{type}.png"):
-            idx += 1
-
-        plt.savefig(f"{directory}/plot_{idx}_{type}.png")
-
-        plt.cla()
-        plt.clf()
-
-        # plt.show()
-
-
-def evaluate_model(model, model_instance):
-    # Load the test indices.
-    test_ids = np.load(
-        os.path.join("dataset", "split_indices.npy"), allow_pickle=True
-    ).item()["test"]
-
-    # Load all test datasets and create a list of SimulationDataset instances.
-    data_loaders = []
-    for test_id in test_ids:
-        test_df = pd.read_csv(
-            os.path.join("dataset", "processed_data", f"{test_id + 1}.csv")
-        )
-        data_loaders.append(SimulationDataset(test_df))
-
-    # Assume all datasets have the same length (150 steps)
-    T = 150
-    n_tests = len(data_loaders)
-
-    # Initialize current SIR states for each test dataset.
-    current_sirs = []
-    for loader in data_loaders:
-        # loader[0] returns a tuple; the first element is the initial SIR.
-        s, _, _, _ = loader[0]
-        current_sirs.append(s)
-    current_sirs = np.array(current_sirs)  # shape: (n_tests, sir_dim)
-
-    total_loss = 0
-
-    # Run the simulation for T steps.
-    for i in range(T):
-        interventions = []
-        statics = []
-        labels = []
-        for loader in data_loaders:
-            # Each loader[i] returns: (current SIR, x_intervention, x_static, label)
-            _, x_intervention, x_static, label = loader[i]
-            interventions.append(x_intervention)
-            statics.append(x_static)
-            labels.append(label)
-
-        # Convert lists to numpy arrays for batch processing.
-        interventions = np.array(interventions)
-        statics = np.array(statics)
-
-        # Predict one step for all test datasets at once.
-        outputs = model.predict(
-            model_instance,
-            np.array(current_sirs),  # current SIR states for the batch
-            interventions,
-            statics,
-        )
-
-        # If working with deltas, add the current state.
-        if IS_DELTAS:
-            outputs = outputs + current_sirs
-
-        # Compute the MSE for this step across all test datasets.
-        labels_array = np.array(labels)
-        mse = np.sum((outputs - labels_array) ** 2)
-        total_loss += mse
-
-        # Update the current states.
-        current_sirs = outputs
-
-    return total_loss / (150 * len(data_loaders) * 6)
-
-
-def main(model_name):
-    model = models_dict[model_name]
-
-    train_loader, val_loader, test_loader = load_data(
-        batch_size=BATCH_SIZE,
-        pytorch=model.IS_PYTORCH,
-        is_deltas=IS_DELTAS,
-        sequence_length=150 if AUTOREGRESSIVE else 1,
-    )
-
-    model_instance = model.Model(input_size=FEATURE_SIZE, is_deltas=IS_DELTAS)
-
-    if not os.path.exists(f"models/{model_name}/checkpoints"):
-        os.makedirs(f"models/{model_name}/checkpoints")
-
-    if not TRAIN_MODEL:
-        model.load_model(
-            model_instance, f"models/{model_name}/checkpoints/{MODEL_TO_LOAD}"
-        )
-    else:
-        for avg_train_loss, avg_val_loss, epoch in model.train_model(
-            model_instance, train_loader, val_loader, EPOCHS
-        ):
-            logger.info(
-                f"Epoch {epoch+1}/{EPOCHS} - Train Loss: {avg_train_loss:.4f} - Val Loss: {avg_val_loss:.4f}"
-            )
-
-            model.save_model(
-                model_instance, f"models/{model_name}/checkpoints/model_{epoch+1}.pth"
-            )
-
-    plot_for_model(model, model_instance)
-
-    loss = evaluate_model(model, model_instance)
-    logger.info(
-        f"Test Loss for {model_name} ({'deltas' if IS_DELTAS else 'absolute'}): {loss}"
-    )
-
-=======
 from .main import main
->>>>>>> 774d2b16
 
 if __name__ == "__main__":
     if len(sys.argv) < 2:
